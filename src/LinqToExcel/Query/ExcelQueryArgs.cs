--- conflicted
+++ resolved
@@ -19,11 +19,8 @@
         internal string EndRange { get; set; }
         internal bool NoHeader { get; set; }
         internal StrictMappingType? StrictMapping { get; set; }
-<<<<<<< HEAD
 		internal OleDbConnection PersistentConnection { get; set; }
-=======
         internal TrimSpacesType TrimSpaces { get; set; }
->>>>>>> f0e81e0d
 
         internal ExcelQueryArgs()
             : this(new ExcelQueryConstructorArgs() { DatabaseEngine = ExcelUtilities.DefaultDatabaseEngine() })
@@ -36,11 +33,8 @@
             ColumnMappings = args.ColumnMappings ?? new Dictionary<string, string>();
             Transformations = args.Transformations ?? new Dictionary<string, Func<string, object>>();
             StrictMapping = args.StrictMapping ?? StrictMappingType.None;
-<<<<<<< HEAD
 	        PersistentConnection = args.PersistentConnection;
-=======
             TrimSpaces = args.TrimSpaces;
->>>>>>> f0e81e0d
         }
 
         public override string ToString()
@@ -51,13 +45,8 @@
             var transformationsString = string.Join(", ", Transformations.Keys.ToArray());
 	        string persistentConnection = (PersistentConnection == null) ? string.Empty : PersistentConnection.ConnectionString;
 
-<<<<<<< HEAD
-            return string.Format("FileName: '{0}'; WorksheetName: '{1}'; WorksheetIndex: {2}; StartRange: {3}; EndRange: {4}; NoHeader: {5}; ColumnMappings: {6}; Transformations: {7}, StrictMapping: {8}; PersistentConnection: {9}",
-                FileName, WorksheetName, WorksheetIndex, StartRange, EndRange, NoHeader, columnMappingsString, transformationsString, StrictMapping, persistentConnection);
-=======
-            return string.Format("FileName: '{0}'; WorksheetName: '{1}'; WorksheetIndex: {2}; StartRange: {3}; EndRange: {4}; NoHeader: {5}; ColumnMappings: {6}; Transformations: {7}, StrictMapping: {8}, TrimSpaces: {9}",
-                FileName, WorksheetName, WorksheetIndex, StartRange, EndRange, NoHeader, columnMappingsString, transformationsString, StrictMapping, TrimSpaces);
->>>>>>> f0e81e0d
+            return string.Format("FileName: '{0}'; WorksheetName: '{1}'; WorksheetIndex: {2}; StartRange: {3}; EndRange: {4}; NoHeader: {5}; ColumnMappings: {6}; Transformations: {7}, StrictMapping: {8}, PersistentConnection: {9}, TrimSpaces: {10}",
+                FileName, WorksheetName, WorksheetIndex, StartRange, EndRange, NoHeader, columnMappingsString, transformationsString, StrictMapping, persistentConnection, TrimSpaces);
         }
     }
 }