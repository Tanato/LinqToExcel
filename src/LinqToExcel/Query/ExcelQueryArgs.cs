--- conflicted
+++ resolved
@@ -19,13 +19,10 @@
         internal string EndRange { get; set; }
         internal bool NoHeader { get; set; }
         internal StrictMappingType? StrictMapping { get; set; }
-<<<<<<< HEAD
+        internal bool ReadOnly { get; set; }
         internal bool UsePersistentConnection { get; set; }
 		internal OleDbConnection PersistentConnection { get; set; }
         internal TrimSpacesType TrimSpaces { get; set; }
-=======
-        internal bool ReadOnly { get; set; }
->>>>>>> 27851bc3
 
         internal ExcelQueryArgs()
             : this(new ExcelQueryConstructorArgs() { DatabaseEngine = ExcelUtilities.DefaultDatabaseEngine() })
