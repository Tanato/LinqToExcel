--- conflicted
+++ resolved
@@ -14,11 +14,8 @@
         internal Dictionary<string, string> ColumnMappings { get; set; }
         internal Dictionary<string, Func<string, object>> Transformations { get; set; }
         internal StrictMappingType? StrictMapping { get; set; }
-<<<<<<< HEAD
 		internal bool CreatePersistentConnection { get; set; }
 		internal OleDbConnection PersistentConnection { get; set; }
-=======
         internal TrimSpacesType TrimSpaces { get; set; }
->>>>>>> f0e81e0d
     }
 }