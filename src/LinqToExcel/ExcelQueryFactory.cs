--- conflicted
+++ resolved
@@ -29,15 +29,14 @@
         public StrictMappingType? StrictMapping { get; set; }
 
         /// <summary>
-<<<<<<< HEAD
         /// Indicates how to treat leading and trailing spaces in string values.
         /// </summary>
         public TrimSpacesType TrimSpaces { get; set; }
-=======
+
+        /// <summary>
         /// Opens the excel file in read-only mode
         /// </summary>
         public bool ReadOnly { get; set; }
->>>>>>> 27851bc3
 
         /// <summary>
         /// Sets the database engine to use 
@@ -58,10 +57,9 @@
         { }
 
         /// <param name="fileName">Full path to the Excel spreadsheet</param>
-        public ExcelQueryFactory(string fileName, bool readOnly = false)
+        public ExcelQueryFactory(string fileName)
         {
             FileName = fileName;
-            ReadOnly = readOnly;
             DatabaseEngine = ExcelUtilities.DefaultDatabaseEngine();
         }
 
@@ -177,17 +175,8 @@
         /// <typeparam name="TSheetData">Class type to return row data as</typeparam>
         public ExcelQueryable<TSheetData> Worksheet<TSheetData>()
         {
-<<<<<<< HEAD
             return new ExcelQueryable<TSheetData>(PersistQueryArgs(
                 new ExcelQueryArgs(GetConstructorArgs())));
-=======
-            return new ExcelQueryable<TSheetData>(
-                new ExcelQueryArgs(GetConstructorArgs())
-                {
-                    ReadOnly = this.ReadOnly
-                });
-
->>>>>>> 27851bc3
         }
 
         /// <summary>
@@ -195,16 +184,8 @@
         /// </summary>
         public ExcelQueryable<Row> Worksheet()
         {
-<<<<<<< HEAD
             return new ExcelQueryable<Row>(PersistQueryArgs(
                 new ExcelQueryArgs(GetConstructorArgs())));
-=======
-            return new ExcelQueryable<Row>(
-                new ExcelQueryArgs(GetConstructorArgs())
-                {
-                    ReadOnly = this.ReadOnly
-                });
->>>>>>> 27851bc3
         }
 
         /// <summary>
@@ -217,14 +198,8 @@
             return new ExcelQueryable<TSheetData>(PersistQueryArgs(
                 new ExcelQueryArgs(GetConstructorArgs())
                 {
-<<<<<<< HEAD
-                    WorksheetName = worksheetName
-                }));
-=======
-                    WorksheetName = worksheetName,
-                    ReadOnly = this.ReadOnly
-                });
->>>>>>> 27851bc3
+                    WorksheetName = worksheetName
+                }));
         }
 
         /// <summary>
@@ -237,14 +212,8 @@
             return new ExcelQueryable<TSheetData>(PersistQueryArgs(
                 new ExcelQueryArgs(GetConstructorArgs())
                 {
-<<<<<<< HEAD
-                    WorksheetIndex = worksheetIndex
-                }));
-=======
-                    WorksheetIndex = worksheetIndex,
-                    ReadOnly = this.ReadOnly
-                });
->>>>>>> 27851bc3
+                    WorksheetIndex = worksheetIndex
+                }));
         }
 
         /// <summary>
@@ -256,14 +225,8 @@
             return new ExcelQueryable<Row>(PersistQueryArgs(
                 new ExcelQueryArgs(GetConstructorArgs())
                 {
-<<<<<<< HEAD
-                    WorksheetName = worksheetName
-                }));
-=======
-                    WorksheetName = worksheetName,
-                    ReadOnly = this.ReadOnly
-                });
->>>>>>> 27851bc3
+                    WorksheetName = worksheetName
+                }));
         }
 
         /// <summary>
@@ -275,14 +238,8 @@
             return new ExcelQueryable<Row>(PersistQueryArgs(
                 new ExcelQueryArgs(GetConstructorArgs())
                 {
-<<<<<<< HEAD
-                    WorksheetIndex = worksheetIndex
-                }));
-=======
-                    WorksheetIndex = worksheetIndex,
-                    ReadOnly = this.ReadOnly
-                });
->>>>>>> 27851bc3
+                    WorksheetIndex = worksheetIndex
+                }));
         }
 
 
@@ -298,250 +255,183 @@
                 new ExcelQueryArgs(GetConstructorArgs())
                 {
                     StartRange = startRange,
-<<<<<<< HEAD
                     EndRange = endRange
                 }));
-=======
+        }
+
+        /// <summary>
+        /// Enables Linq queries against an Excel worksheet
+        /// </summary>
+        /// <param name="startRange">Upper left cell name of the range (eg 'B2')</param>
+        /// <param name="endRange">Bottom right cell name of the range (eg 'D4')</param>
+        public ExcelQueryable<Row> WorksheetRange(string startRange, string endRange)
+        {
+            return new ExcelQueryable<Row>(PersistQueryArgs(
+                new ExcelQueryArgs(GetConstructorArgs())
+                {
+                    StartRange = startRange,
+                    EndRange = endRange
+                }));
+        }
+
+        /// <summary>
+        /// Enables Linq queries against an Excel worksheet
+        /// </summary>
+        /// <param name="startRange">Upper left cell name of the range (eg 'B2')</param>
+        /// <param name="endRange">Bottom right cell name of the range (eg 'D4')</param>
+        /// <param name="worksheetName">Name of the worksheet</param>
+        public ExcelQueryable<Row> WorksheetRange(string startRange, string endRange, string worksheetName)
+        {
+            return new ExcelQueryable<Row>(PersistQueryArgs(
+                new ExcelQueryArgs(GetConstructorArgs())
+                {
+                    WorksheetName = worksheetName,
+                    StartRange = startRange,
+                    EndRange = endRange
+                }));
+        }
+
+        /// <summary>
+        /// Enables Linq queries against an Excel worksheet
+        /// </summary>
+        /// <param name="startRange">Upper left cell name of the range (eg 'B2')</param>
+        /// <param name="endRange">Bottom right cell name of the range (eg 'D4')</param>
+        /// <param name="worksheetIndex">Worksheet index ordered by name, not position in the workbook</param>
+        public ExcelQueryable<Row> WorksheetRange(string startRange, string endRange, int worksheetIndex)
+        {
+            return new ExcelQueryable<Row>(PersistQueryArgs(
+                new ExcelQueryArgs(GetConstructorArgs())
+                {
+                    WorksheetIndex = worksheetIndex,
+                    StartRange = startRange,
+                    EndRange = endRange
+                }));
+        }
+
+        /// <summary>
+        /// Enables Linq queries against an Excel worksheet
+        /// </summary>
+        /// <typeparam name="TSheetData">Class type to return row data as</typeparam>
+        /// <param name="startRange">Upper left cell name of the range (eg 'B2')</param>
+        /// <param name="endRange">Bottom right cell name of the range (eg 'D4')</param>
+        /// <param name="worksheetName">Name of the worksheet</param>
+        public ExcelQueryable<TSheetData> WorksheetRange<TSheetData>(string startRange, string endRange, string worksheetName)
+        {
+            return new ExcelQueryable<TSheetData>(PersistQueryArgs(
+                new ExcelQueryArgs(GetConstructorArgs())
+                {
+                    WorksheetName = worksheetName,
+                    StartRange = startRange,
+                    EndRange = endRange
+                }));
+        }
+
+        /// <summary>
+        /// Enables Linq queries against an Excel worksheet
+        /// </summary>
+        /// <typeparam name="TSheetData">Class type to return row data as</typeparam>
+        /// <param name="startRange">Upper left cell name of the range (eg 'B2')</param>
+        /// <param name="endRange">Bottom right cell name of the range (eg 'D4')</param>
+        /// <param name="worksheetIndex">Worksheet index ordered by name, not position in the workbook</param>
+        public ExcelQueryable<TSheetData> WorksheetRange<TSheetData>(string startRange, string endRange, int worksheetIndex)
+        {
+            return new ExcelQueryable<TSheetData>(PersistQueryArgs(
+                new ExcelQueryArgs(GetConstructorArgs())
+                {
+                    WorksheetIndex = worksheetIndex,
+                    StartRange = startRange,
+                    EndRange = endRange
+                }));
+        }
+
+        /// <summary>
+        /// Enables Linq queries against an Excel worksheet that does not have a header row
+        /// </summary>
+        public ExcelQueryable<RowNoHeader> WorksheetNoHeader()
+        {
+            return new ExcelQueryable<RowNoHeader>(PersistQueryArgs(
+                new ExcelQueryArgs(GetConstructorArgs())
+                {
+                    NoHeader = true
+                }));
+        }
+
+        /// <summary>
+        /// Enables Linq queries against an Excel worksheet that does not have a header row
+        /// </summary>
+        /// <param name="worksheetName">Name of the worksheet</param>
+        public ExcelQueryable<RowNoHeader> WorksheetNoHeader(string worksheetName)
+        {
+            return new ExcelQueryable<RowNoHeader>(PersistQueryArgs(
+                new ExcelQueryArgs(GetConstructorArgs())
+                {
+                    NoHeader = true,
+                    WorksheetName = worksheetName
+                }));
+        }
+
+        /// <summary>
+        /// Enables Linq queries against an Excel worksheet that does not have a header row
+        /// </summary>
+        /// <param name="worksheetIndex">Worksheet index ordered by name, not position in the workbook</param>
+        public ExcelQueryable<RowNoHeader> WorksheetNoHeader(int worksheetIndex)
+        {
+            return new ExcelQueryable<RowNoHeader>(PersistQueryArgs(
+                new ExcelQueryArgs(GetConstructorArgs())
+                {
+                    NoHeader = true,
+                    WorksheetIndex = worksheetIndex
+                }));
+        }
+
+        /// <summary>
+        /// Enables Linq queries against an Excel worksheet that does not have a header row
+        /// </summary>
+        /// <param name="startRange">Upper left cell name of the range (eg 'B2')</param>
+        /// <param name="endRange">Bottom right cell name of the range (eg 'D4')</param>
+        public ExcelQueryable<RowNoHeader> WorksheetRangeNoHeader(string startRange, string endRange)
+        {
+            return new ExcelQueryable<RowNoHeader>(PersistQueryArgs(
+                new ExcelQueryArgs(GetConstructorArgs())
+                {
+                    NoHeader = true,
+                    StartRange = startRange,
+                    EndRange = endRange
+                }));
+        }
+
+        /// <summary>
+        /// Enables Linq queries against an Excel worksheet that does not have a header row
+        /// </summary>
+        /// <param name="startRange">Upper left cell name of the range (eg 'B2')</param>
+        /// <param name="endRange">Bottom right cell name of the range (eg 'D4')</param>
+        /// <param name="worksheetName">Name of the worksheet</param>
+        public ExcelQueryable<RowNoHeader> WorksheetRangeNoHeader(string startRange, string endRange, string worksheetName)
+        {
+            return new ExcelQueryable<RowNoHeader>(PersistQueryArgs(
+                new ExcelQueryArgs(GetConstructorArgs())
+                {
+                    NoHeader = true,
+                    StartRange = startRange,
                     EndRange = endRange,
-                    ReadOnly = this.ReadOnly
-                });
->>>>>>> 27851bc3
-        }
-
-        /// <summary>
-        /// Enables Linq queries against an Excel worksheet
-        /// </summary>
-        /// <param name="startRange">Upper left cell name of the range (eg 'B2')</param>
-        /// <param name="endRange">Bottom right cell name of the range (eg 'D4')</param>
-        public ExcelQueryable<Row> WorksheetRange(string startRange, string endRange)
-        {
-            return new ExcelQueryable<Row>(PersistQueryArgs(
-                new ExcelQueryArgs(GetConstructorArgs())
-                {
-                    StartRange = startRange,
-<<<<<<< HEAD
-                    EndRange = endRange
-                }));
-=======
+                    WorksheetName = worksheetName
+                }));
+        }
+
+        /// <summary>
+        /// Enables Linq queries against an Excel worksheet that does not have a header row
+        /// </summary>
+        /// <param name="startRange">Upper left cell name of the range (eg 'B2')</param>
+        /// <param name="endRange">Bottom right cell name of the range (eg 'D4')</param>
+        /// <param name="worksheetIndex">Worksheet index ordered by name, not position in the workbook</param>
+        public ExcelQueryable<RowNoHeader> WorksheetRangeNoHeader(string startRange, string endRange, int worksheetIndex)
+        {
+            return new ExcelQueryable<RowNoHeader>(PersistQueryArgs(
+                new ExcelQueryArgs(GetConstructorArgs())
+                {
+                    NoHeader = true,
+                    StartRange = startRange,
                     EndRange = endRange,
-                    ReadOnly = this.ReadOnly
-                });
->>>>>>> 27851bc3
-        }
-
-        /// <summary>
-        /// Enables Linq queries against an Excel worksheet
-        /// </summary>
-        /// <param name="startRange">Upper left cell name of the range (eg 'B2')</param>
-        /// <param name="endRange">Bottom right cell name of the range (eg 'D4')</param>
-        /// <param name="worksheetName">Name of the worksheet</param>
-        public ExcelQueryable<Row> WorksheetRange(string startRange, string endRange, string worksheetName)
-        {
-            return new ExcelQueryable<Row>(PersistQueryArgs(
-                new ExcelQueryArgs(GetConstructorArgs())
-                {
-                    WorksheetName = worksheetName,
-                    StartRange = startRange,
-<<<<<<< HEAD
-                    EndRange = endRange
-                }));
-=======
-                    EndRange = endRange,
-                    ReadOnly = this.ReadOnly
-                });
->>>>>>> 27851bc3
-        }
-
-        /// <summary>
-        /// Enables Linq queries against an Excel worksheet
-        /// </summary>
-        /// <param name="startRange">Upper left cell name of the range (eg 'B2')</param>
-        /// <param name="endRange">Bottom right cell name of the range (eg 'D4')</param>
-        /// <param name="worksheetIndex">Worksheet index ordered by name, not position in the workbook</param>
-        public ExcelQueryable<Row> WorksheetRange(string startRange, string endRange, int worksheetIndex)
-        {
-            return new ExcelQueryable<Row>(PersistQueryArgs(
-                new ExcelQueryArgs(GetConstructorArgs())
-                {
-                    WorksheetIndex = worksheetIndex,
-                    StartRange = startRange,
-<<<<<<< HEAD
-                    EndRange = endRange
-                }));
-=======
-                    EndRange = endRange,
-                    ReadOnly = this.ReadOnly
-                });
->>>>>>> 27851bc3
-        }
-
-        /// <summary>
-        /// Enables Linq queries against an Excel worksheet
-        /// </summary>
-        /// <typeparam name="TSheetData">Class type to return row data as</typeparam>
-        /// <param name="startRange">Upper left cell name of the range (eg 'B2')</param>
-        /// <param name="endRange">Bottom right cell name of the range (eg 'D4')</param>
-        /// <param name="worksheetName">Name of the worksheet</param>
-        public ExcelQueryable<TSheetData> WorksheetRange<TSheetData>(string startRange, string endRange, string worksheetName)
-        {
-            return new ExcelQueryable<TSheetData>(PersistQueryArgs(
-                new ExcelQueryArgs(GetConstructorArgs())
-                {
-                    WorksheetName = worksheetName,
-                    StartRange = startRange,
-<<<<<<< HEAD
-                    EndRange = endRange
-                }));
-=======
-                    EndRange = endRange,
-                    ReadOnly = this.ReadOnly
-                });
->>>>>>> 27851bc3
-        }
-
-        /// <summary>
-        /// Enables Linq queries against an Excel worksheet
-        /// </summary>
-        /// <typeparam name="TSheetData">Class type to return row data as</typeparam>
-        /// <param name="startRange">Upper left cell name of the range (eg 'B2')</param>
-        /// <param name="endRange">Bottom right cell name of the range (eg 'D4')</param>
-        /// <param name="worksheetIndex">Worksheet index ordered by name, not position in the workbook</param>
-        public ExcelQueryable<TSheetData> WorksheetRange<TSheetData>(string startRange, string endRange, int worksheetIndex)
-        {
-            return new ExcelQueryable<TSheetData>(PersistQueryArgs(
-                new ExcelQueryArgs(GetConstructorArgs())
-                {
-                    WorksheetIndex = worksheetIndex,
-                    StartRange = startRange,
-<<<<<<< HEAD
-                    EndRange = endRange
-                }));
-=======
-                    EndRange = endRange,
-                    ReadOnly = this.ReadOnly
-                });
->>>>>>> 27851bc3
-        }
-
-        /// <summary>
-        /// Enables Linq queries against an Excel worksheet that does not have a header row
-        /// </summary>
-        public ExcelQueryable<RowNoHeader> WorksheetNoHeader()
-        {
-            return new ExcelQueryable<RowNoHeader>(PersistQueryArgs(
-                new ExcelQueryArgs(GetConstructorArgs())
-                {
-<<<<<<< HEAD
-                    NoHeader = true
-                }));
-=======
-                    NoHeader = true,
-                    ReadOnly = this.ReadOnly
-                });
->>>>>>> 27851bc3
-        }
-
-        /// <summary>
-        /// Enables Linq queries against an Excel worksheet that does not have a header row
-        /// </summary>
-        /// <param name="worksheetName">Name of the worksheet</param>
-        public ExcelQueryable<RowNoHeader> WorksheetNoHeader(string worksheetName)
-        {
-            return new ExcelQueryable<RowNoHeader>(PersistQueryArgs(
-                new ExcelQueryArgs(GetConstructorArgs())
-                {
-                    NoHeader = true,
-<<<<<<< HEAD
-                    WorksheetName = worksheetName
-                }));
-=======
-                    WorksheetName = worksheetName,
-                    ReadOnly = this.ReadOnly
-                });
->>>>>>> 27851bc3
-        }
-
-        /// <summary>
-        /// Enables Linq queries against an Excel worksheet that does not have a header row
-        /// </summary>
-        /// <param name="worksheetIndex">Worksheet index ordered by name, not position in the workbook</param>
-        public ExcelQueryable<RowNoHeader> WorksheetNoHeader(int worksheetIndex)
-        {
-            return new ExcelQueryable<RowNoHeader>(PersistQueryArgs(
-                new ExcelQueryArgs(GetConstructorArgs())
-                {
-                    NoHeader = true,
-<<<<<<< HEAD
-                    WorksheetIndex = worksheetIndex
-                }));
-=======
-                    WorksheetIndex = worksheetIndex,
-                    ReadOnly = this.ReadOnly
-                });
->>>>>>> 27851bc3
-        }
-
-        /// <summary>
-        /// Enables Linq queries against an Excel worksheet that does not have a header row
-        /// </summary>
-        /// <param name="startRange">Upper left cell name of the range (eg 'B2')</param>
-        /// <param name="endRange">Bottom right cell name of the range (eg 'D4')</param>
-        public ExcelQueryable<RowNoHeader> WorksheetRangeNoHeader(string startRange, string endRange)
-        {
-            return new ExcelQueryable<RowNoHeader>(PersistQueryArgs(
-                new ExcelQueryArgs(GetConstructorArgs())
-                {
-                    NoHeader = true,
-                    StartRange = startRange,
-<<<<<<< HEAD
-                    EndRange = endRange
-                }));
-=======
-                    EndRange = endRange,
-                    ReadOnly = this.ReadOnly
-                });
->>>>>>> 27851bc3
-        }
-
-        /// <summary>
-        /// Enables Linq queries against an Excel worksheet that does not have a header row
-        /// </summary>
-        /// <param name="startRange">Upper left cell name of the range (eg 'B2')</param>
-        /// <param name="endRange">Bottom right cell name of the range (eg 'D4')</param>
-        /// <param name="worksheetName">Name of the worksheet</param>
-        public ExcelQueryable<RowNoHeader> WorksheetRangeNoHeader(string startRange, string endRange, string worksheetName)
-        {
-            return new ExcelQueryable<RowNoHeader>(PersistQueryArgs(
-                new ExcelQueryArgs(GetConstructorArgs())
-                {
-                    NoHeader = true,
-                    StartRange = startRange,
-                    EndRange = endRange,
-<<<<<<< HEAD
-                    WorksheetName = worksheetName
-                }));
-=======
-                    WorksheetName = worksheetName,
-                    ReadOnly = this.ReadOnly
-                });
->>>>>>> 27851bc3
-        }
-
-        /// <summary>
-        /// Enables Linq queries against an Excel worksheet that does not have a header row
-        /// </summary>
-        /// <param name="startRange">Upper left cell name of the range (eg 'B2')</param>
-        /// <param name="endRange">Bottom right cell name of the range (eg 'D4')</param>
-        /// <param name="worksheetIndex">Worksheet index ordered by name, not position in the workbook</param>
-        public ExcelQueryable<RowNoHeader> WorksheetRangeNoHeader(string startRange, string endRange, int worksheetIndex)
-        {
-            return new ExcelQueryable<RowNoHeader>(PersistQueryArgs(
-                new ExcelQueryArgs(GetConstructorArgs())
-                {
-                    NoHeader = true,
-                    StartRange = startRange,
-                    EndRange = endRange,
-<<<<<<< HEAD
                     WorksheetIndex = worksheetIndex
                 }));
         }
@@ -553,11 +443,6 @@
                 args.PersistentConnection = _queryArgs.PersistentConnection;
 
             return _queryArgs = args;
-=======
-                    WorksheetIndex = worksheetIndex,
-                    ReadOnly = this.ReadOnly
-                });
->>>>>>> 27851bc3
         }
 
         #endregion
@@ -610,75 +495,59 @@
         /// <typeparam name="TSheetData">Class type to return row data as</typeparam>
         /// <param name="worksheetName">Name of the worksheet</param>
         /// <param name="fileName">Full path to the Excel spreadsheet</param>
-        public static ExcelQueryable<TSheetData> Worksheet<TSheetData>(
-            string worksheetName,
-            string fileName, bool
-            readOnly = false)
+        public static ExcelQueryable<TSheetData> Worksheet<TSheetData>(string worksheetName, string fileName)
         {
             return new ExcelQueryable<TSheetData>(
                 new ExcelQueryArgs(
                     new ExcelQueryConstructorArgs() { FileName = fileName })
                 {
-                    WorksheetName = worksheetName,
-                    ReadOnly = readOnly
-                });
-        }
-
-        /// <summary>
-        /// Enables Linq queries against an Excel worksheet
-        /// </summary>
-        /// <typeparam name="TSheetData">Class type to return row data as</typeparam>
-        /// <param name="worksheetIndex">Worksheet index ordered by name, not position in the workbook</param>
-        /// <param name="fileName">Full path to the Excel spreadsheet</param>
-        public static ExcelQueryable<TSheetData> Worksheet<TSheetData>(
-            int worksheetIndex, 
-            string fileName, 
-            bool readOnly = false)
+                    WorksheetName = worksheetName
+                });
+        }
+
+        /// <summary>
+        /// Enables Linq queries against an Excel worksheet
+        /// </summary>
+        /// <typeparam name="TSheetData">Class type to return row data as</typeparam>
+        /// <param name="worksheetIndex">Worksheet index ordered by name, not position in the workbook</param>
+        /// <param name="fileName">Full path to the Excel spreadsheet</param>
+        public static ExcelQueryable<TSheetData> Worksheet<TSheetData>(int worksheetIndex, string fileName)
         {
             return new ExcelQueryable<TSheetData>(
                 new ExcelQueryArgs(
                     new ExcelQueryConstructorArgs() { FileName = fileName })
                 {
-                    WorksheetIndex = worksheetIndex,
-                    ReadOnly = readOnly
-                });
-        }
-
-        /// <summary>
-        /// Enables Linq queries against an Excel worksheet
-        /// </summary>
-        /// <param name="worksheetName">Name of the worksheet</param>
-        /// <param name="fileName">Full path to the Excel spreadsheet</param>
-        public static ExcelQueryable<Row> Worksheet(
-            string worksheetName, 
-            string fileName,
-            bool readOnly = false)
+                    WorksheetIndex = worksheetIndex
+                });
+        }
+
+        /// <summary>
+        /// Enables Linq queries against an Excel worksheet
+        /// </summary>
+        /// <param name="worksheetName">Name of the worksheet</param>
+        /// <param name="fileName">Full path to the Excel spreadsheet</param>
+        public static ExcelQueryable<Row> Worksheet(string worksheetName, string fileName)
         {
             return new ExcelQueryable<Row>(
                 new ExcelQueryArgs(
                     new ExcelQueryConstructorArgs() { FileName = fileName })
                 {
-                    WorksheetName = worksheetName,
-                    ReadOnly = readOnly
-                });
-        }
-
-        /// <summary>
-        /// Enables Linq queries against an Excel worksheet
-        /// </summary>
-        /// <param name="worksheetIndex">Worksheet index ordered by name, not position in the workbook</param>
-        /// <param name="fileName">Full path to the Excel spreadsheet</param>
-        public static ExcelQueryable<Row> Worksheet(
-            int worksheetIndex, 
-            string fileName, 
-            bool readOnly = false)
+                    WorksheetName = worksheetName
+                });
+        }
+
+        /// <summary>
+        /// Enables Linq queries against an Excel worksheet
+        /// </summary>
+        /// <param name="worksheetIndex">Worksheet index ordered by name, not position in the workbook</param>
+        /// <param name="fileName">Full path to the Excel spreadsheet</param>
+        public static ExcelQueryable<Row> Worksheet(int worksheetIndex, string fileName)
         {
             return new ExcelQueryable<Row>(
                 new ExcelQueryArgs(
                     new ExcelQueryConstructorArgs() { FileName = fileName })
                 {
-                    WorksheetIndex = worksheetIndex,
-                    ReadOnly = readOnly
+                    WorksheetIndex = worksheetIndex
                 });
         }
 
@@ -688,18 +557,13 @@
         /// <param name="worksheetName">Name of the worksheet</param>
         /// <param name="fileName">Full path to the Excel spreadsheet</param>
         /// <param name="columnMappings">Column to property mappings</param>
-        public static ExcelQueryable<Row> Worksheet(
-            string worksheetName,
-            string fileName, 
-            Dictionary<string, string> columnMappings,
-            bool readOnly = false)
+        public static ExcelQueryable<Row> Worksheet(string worksheetName, string fileName, Dictionary<string, string> columnMappings)
         {
             return new ExcelQueryable<Row>(
                 new ExcelQueryArgs(
                     new ExcelQueryConstructorArgs() { FileName = fileName, ColumnMappings = columnMappings })
                 {
-                    WorksheetName = worksheetName,
-                    ReadOnly = readOnly
+                    WorksheetName = worksheetName
                 });
         }
 
@@ -709,18 +573,13 @@
         /// <param name="worksheetIndex">Worksheet index ordered by name, not position in the workbook</param>
         /// <param name="fileName">Full path to the Excel spreadsheet</param>
         /// <param name="columnMappings">Column to property mappings</param>
-        public static ExcelQueryable<Row> Worksheet(
-            int worksheetIndex, 
-            string fileName, 
-            Dictionary<string, string> columnMappings, 
-            bool readOnly = false)
+        public static ExcelQueryable<Row> Worksheet(int worksheetIndex, string fileName, Dictionary<string, string> columnMappings)
         {
             return new ExcelQueryable<Row>(
                 new ExcelQueryArgs(
                     new ExcelQueryConstructorArgs() { FileName = fileName, ColumnMappings = columnMappings })
                 {
-                    WorksheetIndex = worksheetIndex,
-                    ReadOnly = readOnly
+                    WorksheetIndex = worksheetIndex
                 });
         }
 
@@ -731,18 +590,13 @@
         /// <param name="worksheetName">Name of the worksheet</param>
         /// <param name="fileName">Full path to the Excel spreadsheet</param>
         /// <param name="columnMappings">Column to property mappings</param>
-        public static ExcelQueryable<TSheetData> Worksheet<TSheetData>(
-            string worksheetName,
-            string fileName, 
-            Dictionary<string, string> columnMappings, 
-            bool readOnly = false)
+        public static ExcelQueryable<TSheetData> Worksheet<TSheetData>(string worksheetName, string fileName, Dictionary<string, string> columnMappings)
         {
             return new ExcelQueryable<TSheetData>(
                 new ExcelQueryArgs(
                     new ExcelQueryConstructorArgs() { FileName = fileName, ColumnMappings = columnMappings })
                 {
-                    WorksheetName = worksheetName,
-                    ReadOnly = readOnly
+                    WorksheetName = worksheetName
                 });
         }
 
@@ -753,18 +607,13 @@
         /// <param name="worksheetIndex">Worksheet index ordered by name, not position in the workbook</param>
         /// <param name="fileName">Full path to the Excel spreadsheet</param>
         /// <param name="columnMappings">Column to property mappings</param>
-        public static ExcelQueryable<TSheetData> Worksheet<TSheetData>(
-            int worksheetIndex, 
-            string fileName, 
-            Dictionary<string, string> columnMappings, 
-            bool readOnly = false)
+        public static ExcelQueryable<TSheetData> Worksheet<TSheetData>(int worksheetIndex, string fileName, Dictionary<string, string> columnMappings)
         {
             return new ExcelQueryable<TSheetData>(
                 new ExcelQueryArgs(
                     new ExcelQueryConstructorArgs() { FileName = fileName, ColumnMappings = columnMappings })
                 {
-                    WorksheetIndex = worksheetIndex,
-                    ReadOnly = readOnly
+                    WorksheetIndex = worksheetIndex
                 });
         }
 
