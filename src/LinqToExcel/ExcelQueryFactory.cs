﻿using System;
using System.Collections.Generic;
using System.Data;
using System.Data.OleDb;
using System.Linq.Expressions;
using System.Reflection;
using LinqToExcel.Domain;
using LinqToExcel.Query;
using log4net;

namespace LinqToExcel
{
    public class ExcelQueryFactory : IExcelQueryFactory
    {
        private readonly Dictionary<string, string> _columnMappings = new Dictionary<string, string>();
        private readonly Dictionary<string, Func<string, object>> _transformations = new Dictionary<string, Func<string, object>>();
        private readonly ILog _log = LogManager.GetLogger(MethodBase.GetCurrentMethod().DeclaringType);
		private OleDbConnection _persistentConnection;
        private bool _disposed;

	    /// <summary>
        /// Full path to the Excel spreadsheet
        /// </summary>
        public string FileName { get; set; }

        /// <summary>
        /// Confirms all the worksheet columns are mapped to a property, and if not, throws a StrictMappingException
        /// </summary>
        public StrictMappingType? StrictMapping { get; set; }

        /// <summary>
        /// Indicates how to treat leading and trailing spaces in string values.
        /// </summary>
        public TrimSpacesType TrimSpaces { get; set; }

        /// <summary>
        /// Sets the database engine to use 
        /// (Spreadsheets ending in xlsx, xlsm, and xlsb must use the Ace database engine)
        /// (If running 64 bit this defaults to ACE (JET doesn't work anyway), if running 32 bit this detaults to JET)
        /// </summary>
        public DatabaseEngine DatabaseEngine { get; set; }

        public ExcelQueryFactory()
            : this(null)
        { }

        /// <param name="fileName">Full path to the Excel spreadsheet</param>
        public ExcelQueryFactory(string fileName)
        {
            FileName = fileName;
            DatabaseEngine = ExcelUtilities.DefaultDatabaseEngine();
        }

		/// <param name="fileName">Full path to the Excel spreadsheet</param>
		/// <param name="createPersistentConnection">If <c>true</c>, a connection will be created and shared for the lifetime of the factory. If <c>false</c>, a connection will be created and disposed for each query operation (default)</param>
		public ExcelQueryFactory(string fileName, bool createPersistentConnection) : this(fileName)
		{
			if (createPersistentConnection)
			{
				_persistentConnection = new OleDbConnection(ExcelUtilities.GetConnectionString(new ExcelQueryArgs
				{
					DatabaseEngine = DatabaseEngine,
					FileName = fileName,
					NoHeader = true
				}));
			}
		}

        #region Other Methods

        /// <summary>
        /// Add a column to property mapping
        /// </summary>
        /// <typeparam name="TSheetData">Class type to return row data as</typeparam>
        /// <param name="property">Class property to map to</param>
        /// <param name="column">Worksheet column name to map from</param>
        public void AddMapping<TSheetData>(Expression<Func<TSheetData, object>> property, string column)
        {
            AddMapping(GetPropertyName(property), column);
        }

        /// <summary>
        /// Add a column to property mapping
        /// </summary>
        /// <param name="propertyName">Class property to map to</param>
        /// <param name="column">Worksheet column name to map from</param>
        public void AddMapping(string propertyName, string column)
        {
            _columnMappings[propertyName] = column;
        }

        /// <summary>
        /// Add a column to property mapping with a transformation operation
        /// </summary>
        /// <typeparam name="TSheetData">Class type to return row data as</typeparam>
        /// <param name="property">Class property to map to</param>
        /// <param name="column">Worksheet column name to map from</param>
        /// <param name="transformation">Lambda expression that transforms the original string value to the desired property value</param>
        public void AddMapping<TSheetData>(Expression<Func<TSheetData, object>> property, string column, Func<string, object> transformation)
        {
            AddMapping(property, column);
            AddTransformation(property, transformation);
        }

        private string GetPropertyName<TSheetData>(Expression<Func<TSheetData, object>> property)
        {
            var exp = (LambdaExpression)property;

            //exp.Body has 2 possible types
            //If the property type is native, then exp.Body == typeof(MemberExpression)
            //If the property type is not native, then exp.Body == typeof(UnaryExpression) in which 
            //case we can get the MemberExpression from its Operand property
            var mExp = (exp.Body.NodeType == ExpressionType.MemberAccess) ?
                (MemberExpression)exp.Body :
                (MemberExpression)((UnaryExpression)exp.Body).Operand;
            return mExp.Member.Name;
        }

        /// <summary>
        /// Transforms a cell value in the spreadsheet to the desired property value
        /// </summary>
        /// <typeparam name="TSheetData">Class type to return row data as</typeparam>
        /// <param name="property">Class property value to transform</param>
        /// <param name="transformation">Lambda expression that transforms the original string value to the desired property value</param>
        /// <example>
        /// AddTransformation{Person}(p => p.IsActive, x => x == "Y");
        /// AddTransformation{Person}(p => p.IsYoung, x => DateTime.Parse(x) > new DateTime(2000, 1, 1));
        /// </example>
        public void AddTransformation<TSheetData>(Expression<Func<TSheetData, object>> property, Func<string, object> transformation)
        {
            _transformations.Add(GetPropertyName(property), transformation);
        }

        /// <summary>
        /// Returns a list of worksheet names that the spreadsheet contains
        /// </summary>
        public IEnumerable<string> GetWorksheetNames()
        {
            if (String.IsNullOrEmpty(FileName))
                throw new NullReferenceException("FileName property is not set");

            return ExcelUtilities.GetWorksheetNames(FileName);
        }

        /// <summary>
        /// Returns a list of columns names that a worksheet contains
        /// </summary>
        /// <param name="worksheetName">Worksheet name to get the list of column names from</param>
        public IEnumerable<string> GetColumnNames(string worksheetName)
        {
            if (String.IsNullOrEmpty(FileName))
                throw new NullReferenceException("FileName property is not set");

            return ExcelUtilities.GetColumnNames(worksheetName, FileName);
        }

        internal ExcelQueryConstructorArgs GetConstructorArgs()
        {
            return new ExcelQueryConstructorArgs()
            {
                FileName = FileName,
                DatabaseEngine = DatabaseEngine,
                StrictMapping = StrictMapping,
                ColumnMappings = _columnMappings,
                Transformations = _transformations,
<<<<<<< HEAD
				PersistentConnection = _persistentConnection
=======
                TrimSpaces = TrimSpaces,
>>>>>>> f0e81e0d
            };
        }

        #endregion

        #region Worksheet Query Methods

        /// <summary>
        /// Enables Linq queries against an Excel worksheet
        /// </summary>
        /// <typeparam name="TSheetData">Class type to return row data as</typeparam>
        public ExcelQueryable<TSheetData> Worksheet<TSheetData>()
        {
            return new ExcelQueryable<TSheetData>(
                new ExcelQueryArgs(GetConstructorArgs()));
        }

        /// <summary>
        /// Enables Linq queries against an Excel worksheet
        /// </summary>
        public ExcelQueryable<Row> Worksheet()
        {
            return new ExcelQueryable<Row>(
                new ExcelQueryArgs(GetConstructorArgs()));
        }

        /// <summary>
        /// Enables Linq queries against an Excel worksheet
        /// </summary>
        /// <typeparam name="TSheetData">Class type to return row data as</typeparam>
        /// <param name="worksheetName">Name of the worksheet</param>
        public ExcelQueryable<TSheetData> Worksheet<TSheetData>(string worksheetName)
        {
            return new ExcelQueryable<TSheetData>(
                new ExcelQueryArgs(GetConstructorArgs())
                {
                    WorksheetName = worksheetName
                });
        }

        /// <summary>
        /// Enables Linq queries against an Excel worksheet
        /// </summary>
        /// <typeparam name="TSheetData">Class type to return row data as</typeparam>
        /// <param name="worksheetIndex">Worksheet index ordered by name, not position in the workbook</param>
        public ExcelQueryable<TSheetData> Worksheet<TSheetData>(int worksheetIndex)
        {
            return new ExcelQueryable<TSheetData>(
                new ExcelQueryArgs(GetConstructorArgs())
                {
                    WorksheetIndex = worksheetIndex
                });
        }

        /// <summary>
        /// Enables Linq queries against an Excel worksheet
        /// </summary>
        /// <param name="worksheetName">Name of the worksheet</param>
        public ExcelQueryable<Row> Worksheet(string worksheetName)
        {
            return new ExcelQueryable<Row>(
                new ExcelQueryArgs(GetConstructorArgs())
                {
                    WorksheetName = worksheetName
                });
        }

        /// <summary>
        /// Enables Linq queries against an Excel worksheet
        /// </summary>
        /// <param name="worksheetIndex">Worksheet index ordered by name, not position in the workbook</param>
        public ExcelQueryable<Row> Worksheet(int worksheetIndex)
        {
            return new ExcelQueryable<Row>(
                new ExcelQueryArgs(GetConstructorArgs())
                {
                    WorksheetIndex = worksheetIndex
                });
        }


        /// <summary>
        /// Enables Linq queries against an Excel worksheet
        /// </summary>
        /// <typeparam name="TSheetData">Class type to return row data as</typeparam>
        /// <param name="startRange"></param>
        /// <param name="endRange"></param>
        public ExcelQueryable<TSheetData> WorksheetRange<TSheetData>(string startRange, string endRange)
        {
            return new ExcelQueryable<TSheetData>(
                new ExcelQueryArgs(GetConstructorArgs())
                {
                    StartRange = startRange,
                    EndRange = endRange
                });
        }

        /// <summary>
        /// Enables Linq queries against an Excel worksheet
        /// </summary>
        /// <param name="startRange">Upper left cell name of the range (eg 'B2')</param>
        /// <param name="endRange">Bottom right cell name of the range (eg 'D4')</param>
        public ExcelQueryable<Row> WorksheetRange(string startRange, string endRange)
        {
            return new ExcelQueryable<Row>(
                new ExcelQueryArgs(GetConstructorArgs())
                {
                    StartRange = startRange,
                    EndRange = endRange,
					PersistentConnection = _persistentConnection
                });
        }

        /// <summary>
        /// Enables Linq queries against an Excel worksheet
        /// </summary>
        /// <param name="startRange">Upper left cell name of the range (eg 'B2')</param>
        /// <param name="endRange">Bottom right cell name of the range (eg 'D4')</param>
        /// <param name="worksheetName">Name of the worksheet</param>
        public ExcelQueryable<Row> WorksheetRange(string startRange, string endRange, string worksheetName)
        {
            return new ExcelQueryable<Row>(
                new ExcelQueryArgs(GetConstructorArgs())
                {
                    WorksheetName = worksheetName,
                    StartRange = startRange,
                    EndRange = endRange
                });
        }

        /// <summary>
        /// Enables Linq queries against an Excel worksheet
        /// </summary>
        /// <param name="startRange">Upper left cell name of the range (eg 'B2')</param>
        /// <param name="endRange">Bottom right cell name of the range (eg 'D4')</param>
        /// <param name="worksheetIndex">Worksheet index ordered by name, not position in the workbook</param>
        public ExcelQueryable<Row> WorksheetRange(string startRange, string endRange, int worksheetIndex)
        {
            return new ExcelQueryable<Row>(
                new ExcelQueryArgs(GetConstructorArgs())
                {
                    WorksheetIndex = worksheetIndex,
                    StartRange = startRange,
                    EndRange = endRange
                });
        }

        /// <summary>
        /// Enables Linq queries against an Excel worksheet
        /// </summary>
        /// <typeparam name="TSheetData">Class type to return row data as</typeparam>
        /// <param name="startRange">Upper left cell name of the range (eg 'B2')</param>
        /// <param name="endRange">Bottom right cell name of the range (eg 'D4')</param>
        /// <param name="worksheetName">Name of the worksheet</param>
        public ExcelQueryable<TSheetData> WorksheetRange<TSheetData>(string startRange, string endRange, string worksheetName)
        {
            return new ExcelQueryable<TSheetData>(
                new ExcelQueryArgs(GetConstructorArgs())
                {
                    WorksheetName = worksheetName,
                    StartRange = startRange,
                    EndRange = endRange
                });
        }

        /// <summary>
        /// Enables Linq queries against an Excel worksheet
        /// </summary>
        /// <typeparam name="TSheetData">Class type to return row data as</typeparam>
        /// <param name="startRange">Upper left cell name of the range (eg 'B2')</param>
        /// <param name="endRange">Bottom right cell name of the range (eg 'D4')</param>
        /// <param name="worksheetIndex">Worksheet index ordered by name, not position in the workbook</param>
        public ExcelQueryable<TSheetData> WorksheetRange<TSheetData>(string startRange, string endRange, int worksheetIndex)
        {
            return new ExcelQueryable<TSheetData>(
                new ExcelQueryArgs(GetConstructorArgs())
                {
                    WorksheetIndex = worksheetIndex,
                    StartRange = startRange,
                    EndRange = endRange
                });
        }

        /// <summary>
        /// Enables Linq queries against an Excel worksheet that does not have a header row
        /// </summary>
        public ExcelQueryable<RowNoHeader> WorksheetNoHeader()
        {
            return new ExcelQueryable<RowNoHeader>(
                new ExcelQueryArgs(GetConstructorArgs())
                {
                    NoHeader = true
                });
        }

        /// <summary>
        /// Enables Linq queries against an Excel worksheet that does not have a header row
        /// </summary>
        /// <param name="worksheetName">Name of the worksheet</param>
        public ExcelQueryable<RowNoHeader> WorksheetNoHeader(string worksheetName)
        {
            return new ExcelQueryable<RowNoHeader>(
                new ExcelQueryArgs(GetConstructorArgs())
                {
                    NoHeader = true,
                    WorksheetName = worksheetName
                });
        }

        /// <summary>
        /// Enables Linq queries against an Excel worksheet that does not have a header row
        /// </summary>
        /// <param name="worksheetIndex">Worksheet index ordered by name, not position in the workbook</param>
        public ExcelQueryable<RowNoHeader> WorksheetNoHeader(int worksheetIndex)
        {
            return new ExcelQueryable<RowNoHeader>(
                new ExcelQueryArgs(GetConstructorArgs())
                {
                    NoHeader = true,
                    WorksheetIndex = worksheetIndex
                });
        }

        /// <summary>
        /// Enables Linq queries against an Excel worksheet that does not have a header row
        /// </summary>
        /// <param name="startRange">Upper left cell name of the range (eg 'B2')</param>
        /// <param name="endRange">Bottom right cell name of the range (eg 'D4')</param>
        public ExcelQueryable<RowNoHeader> WorksheetRangeNoHeader(string startRange, string endRange)
        {
            return new ExcelQueryable<RowNoHeader>(
                new ExcelQueryArgs(GetConstructorArgs())
                {
                    NoHeader = true,
                    StartRange = startRange,
                    EndRange = endRange
                });
        }

        /// <summary>
        /// Enables Linq queries against an Excel worksheet that does not have a header row
        /// </summary>
        /// <param name="startRange">Upper left cell name of the range (eg 'B2')</param>
        /// <param name="endRange">Bottom right cell name of the range (eg 'D4')</param>
        /// <param name="worksheetName">Name of the worksheet</param>
        public ExcelQueryable<RowNoHeader> WorksheetRangeNoHeader(string startRange, string endRange, string worksheetName)
        {
            return new ExcelQueryable<RowNoHeader>(
                new ExcelQueryArgs(GetConstructorArgs())
                {
                    NoHeader = true,
                    StartRange = startRange,
                    EndRange = endRange,
                    WorksheetName = worksheetName
                });
        }

        /// <summary>
        /// Enables Linq queries against an Excel worksheet that does not have a header row
        /// </summary>
        /// <param name="startRange">Upper left cell name of the range (eg 'B2')</param>
        /// <param name="endRange">Bottom right cell name of the range (eg 'D4')</param>
        /// <param name="worksheetIndex">Worksheet index ordered by name, not position in the workbook</param>
        public ExcelQueryable<RowNoHeader> WorksheetRangeNoHeader(string startRange, string endRange, int worksheetIndex)
        {
            return new ExcelQueryable<RowNoHeader>(
                new ExcelQueryArgs(GetConstructorArgs())
                {
                    NoHeader = true,
                    StartRange = startRange,
                    EndRange = endRange,
                    WorksheetIndex = worksheetIndex
                });
        }

        #endregion

		#region IDisposable Methods
        public void Dispose()
        {
            Dispose(true);

            GC.SuppressFinalize(this);
        }

        ~ExcelQueryFactory()
        {
            Dispose(false);
        }

        protected virtual void Dispose(bool disposing)
        {
            if (!_disposed)
                return;

            if (disposing)
            {
                if (_persistentConnection != null)
                {
                    try
                    {
                        _persistentConnection.Dispose();
                    }
                    catch (Exception ex)
                    {
                        _log.Error("Error disposing OleDbConnection", ex);
                    }
                }
            }

            _persistentConnection = null;
            _disposed = true;
        }
		#endregion

		#region Static Methods

		/// <summary>
        /// Enables Linq queries against an Excel worksheet
        /// </summary>
        /// <typeparam name="TSheetData">Class type to return row data as</typeparam>
        /// <param name="worksheetName">Name of the worksheet</param>
        /// <param name="fileName">Full path to the Excel spreadsheet</param>
        public static ExcelQueryable<TSheetData> Worksheet<TSheetData>(string worksheetName, string fileName)
        {
            return new ExcelQueryable<TSheetData>(
                new ExcelQueryArgs(
                    new ExcelQueryConstructorArgs() { FileName = fileName })
                {
                    WorksheetName = worksheetName
                });
        }

        /// <summary>
        /// Enables Linq queries against an Excel worksheet
        /// </summary>
        /// <typeparam name="TSheetData">Class type to return row data as</typeparam>
        /// <param name="worksheetIndex">Worksheet index ordered by name, not position in the workbook</param>
        /// <param name="fileName">Full path to the Excel spreadsheet</param>
        public static ExcelQueryable<TSheetData> Worksheet<TSheetData>(int worksheetIndex, string fileName)
        {
            return new ExcelQueryable<TSheetData>(
                new ExcelQueryArgs(
                    new ExcelQueryConstructorArgs() { FileName = fileName })
                {
                    WorksheetIndex = worksheetIndex
                });
        }

        /// <summary>
        /// Enables Linq queries against an Excel worksheet
        /// </summary>
        /// <param name="worksheetName">Name of the worksheet</param>
        /// <param name="fileName">Full path to the Excel spreadsheet</param>
        public static ExcelQueryable<Row> Worksheet(string worksheetName, string fileName)
        {
            return new ExcelQueryable<Row>(
                new ExcelQueryArgs(
                    new ExcelQueryConstructorArgs() { FileName = fileName })
                {
                    WorksheetName = worksheetName
                });
        }

        /// <summary>
        /// Enables Linq queries against an Excel worksheet
        /// </summary>
        /// <param name="worksheetIndex">Worksheet index ordered by name, not position in the workbook</param>
        /// <param name="fileName">Full path to the Excel spreadsheet</param>
        public static ExcelQueryable<Row> Worksheet(int worksheetIndex, string fileName)
        {
            return new ExcelQueryable<Row>(
                new ExcelQueryArgs(
                    new ExcelQueryConstructorArgs() { FileName = fileName })
                {
                    WorksheetIndex = worksheetIndex
                });
        }

        /// <summary>
        /// Enables Linq queries against an Excel worksheet
        /// </summary>
        /// <param name="worksheetName">Name of the worksheet</param>
        /// <param name="fileName">Full path to the Excel spreadsheet</param>
        /// <param name="columnMappings">Column to property mappings</param>
        public static ExcelQueryable<Row> Worksheet(string worksheetName, string fileName, Dictionary<string, string> columnMappings)
        {
            return new ExcelQueryable<Row>(
                new ExcelQueryArgs(
                    new ExcelQueryConstructorArgs() { FileName = fileName, ColumnMappings = columnMappings })
                {
                    WorksheetName = worksheetName
                });
        }

        /// <summary>
        /// Enables Linq queries against an Excel worksheet
        /// </summary>
        /// <param name="worksheetIndex">Worksheet index ordered by name, not position in the workbook</param>
        /// <param name="fileName">Full path to the Excel spreadsheet</param>
        /// <param name="columnMappings">Column to property mappings</param>
        public static ExcelQueryable<Row> Worksheet(int worksheetIndex, string fileName, Dictionary<string, string> columnMappings)
        {
            return new ExcelQueryable<Row>(
                new ExcelQueryArgs(
                    new ExcelQueryConstructorArgs() { FileName = fileName, ColumnMappings = columnMappings })
                {
                    WorksheetIndex = worksheetIndex
                });
        }

        /// <summary>
        /// Enables Linq queries against an Excel worksheet
        /// </summary>
        /// <typeparam name="TSheetData">Class type to return row data as</typeparam>
        /// <param name="worksheetName">Name of the worksheet</param>
        /// <param name="fileName">Full path to the Excel spreadsheet</param>
        /// <param name="columnMappings">Column to property mappings</param>
        public static ExcelQueryable<TSheetData> Worksheet<TSheetData>(string worksheetName, string fileName, Dictionary<string, string> columnMappings)
        {
            return new ExcelQueryable<TSheetData>(
                new ExcelQueryArgs(
                    new ExcelQueryConstructorArgs() { FileName = fileName, ColumnMappings = columnMappings })
                {
                    WorksheetName = worksheetName
                });
        }

        /// <summary>
        /// Enables Linq queries against an Excel worksheet
        /// </summary>
        /// <typeparam name="TSheetData">Class type to return row data as</typeparam>
        /// <param name="worksheetIndex">Worksheet index ordered by name, not position in the workbook</param>
        /// <param name="fileName">Full path to the Excel spreadsheet</param>
        /// <param name="columnMappings">Column to property mappings</param>
        public static ExcelQueryable<TSheetData> Worksheet<TSheetData>(int worksheetIndex, string fileName, Dictionary<string, string> columnMappings)
        {
            return new ExcelQueryable<TSheetData>(
                new ExcelQueryArgs(
                    new ExcelQueryConstructorArgs() { FileName = fileName, ColumnMappings = columnMappings })
                {
                    WorksheetIndex = worksheetIndex
                });
        }

        #endregion
	}
}<|MERGE_RESOLUTION|>--- conflicted
+++ resolved
@@ -163,11 +163,8 @@
                 StrictMapping = StrictMapping,
                 ColumnMappings = _columnMappings,
                 Transformations = _transformations,
-<<<<<<< HEAD
-				PersistentConnection = _persistentConnection
-=======
+				PersistentConnection = _persistentConnection,
                 TrimSpaces = TrimSpaces,
->>>>>>> f0e81e0d
             };
         }
 
